"use client";

import Link from "next/link";
import { useEffect, useState } from "react";
import { User } from "@supabase/supabase-js";
import { getSession } from "@/lib/supabase";
import Header from "@/components/layout/Header";
import LoginButton from "@/components/auth/LoginButton";

export default function Home() {
  const [user, setUser] = useState<User | null>(null);
  const [hasAttemptedAuth, setHasAttemptedAuth] = useState(false);
  const [authError, setAuthError] = useState<string | null>(null);

  useEffect(() => {
    async function loadUser() {
      try {
        const { data, error } = await getSession();

        if (error) {
          console.error("[Home] Session error:", error);
          setAuthError(error.message);
          setHasAttemptedAuth(true);
          return;
        }

        const user = data?.session?.user || null;
        setUser(user);
        setHasAttemptedAuth(true);
      } catch (error) {
        console.error("[Home] Error loading user:", error);
        setAuthError(String(error));
        setHasAttemptedAuth(true);
      }
    }

    loadUser();
  }, []);

  return (
<<<<<<< HEAD
    <div className="flex flex-col items-center">
      <div className="w-full max-w-5xl px-4 py-16 mx-auto sm:py-24">
        <div className="mb-16 space-y-6 text-center">
          <h1 className="text-4xl font-bold tracking-tight sm:text-6xl">
            Proposal Writer
          </h1>
          <p className="max-w-2xl mx-auto text-xl text-muted-foreground">
            Create high-quality proposals for grants and RFPs with the help of
            AI
          </p>
        </div>

        {user ? (
          <div className="flex justify-center gap-4 mb-16">
            <Link
              href="/proposals/new"
              className="px-6 py-3 font-medium transition-colors rounded-md bg-primary text-primary-foreground hover:bg-primary/90"
            >
              Start New Proposal
            </Link>
            <Link
              href="/dashboard"
              className="px-6 py-3 font-medium transition-colors rounded-md bg-secondary text-secondary-foreground hover:bg-secondary/90"
            >
              View My Proposals
            </Link>
          </div>
        ) : (
          <div className="flex justify-center mb-16">
            <Link
              href="/login"
              className="px-6 py-3 font-medium transition-colors rounded-md bg-primary text-primary-foreground hover:bg-primary/90"
            >
              Sign in to Get Started
            </Link>
          </div>
        )}

        <div className="grid grid-cols-1 gap-8 px-4 md:grid-cols-3">
          <div className="flex flex-col items-center p-8 text-center transition-colors border rounded-lg bg-card hover:bg-accent/50">
            <div className="flex items-center justify-center w-12 h-12 mb-6 rounded-full bg-primary/20">
              <svg
                xmlns="http://www.w3.org/2000/svg"
                width="24"
                height="24"
                viewBox="0 0 24 24"
                fill="none"
                stroke="currentColor"
                strokeWidth="2"
                strokeLinecap="round"
                strokeLinejoin="round"
                className="text-primary"
              >
                <path d="M2 3h6a4 4 0 0 1 4 4v14a3 3 0 0 0-3-3H2z"></path>
                <path d="M22 3h-6a4 4 0 0 0-4 4v14a3 3 0 0 1 3-3h7z"></path>
              </svg>
            </div>
            <h3 className="mb-3 text-xl font-medium">RFP Analysis</h3>
            <p className="text-muted-foreground">
              Upload your RFP documents for in-depth analysis to understand the
              funder's needs.
            </p>
          </div>

          <div className="flex flex-col items-center p-8 text-center transition-colors border rounded-lg bg-card hover:bg-accent/50">
            <div className="flex items-center justify-center w-12 h-12 mb-6 rounded-full bg-primary/20">
              <svg
                xmlns="http://www.w3.org/2000/svg"
                width="24"
                height="24"
                viewBox="0 0 24 24"
                fill="none"
                stroke="currentColor"
                strokeWidth="2"
                strokeLinecap="round"
                strokeLinejoin="round"
                className="text-primary"
              >
                <path d="M12 22c5.523 0 10-4.477 10-10S17.523 2 12 2 2 6.477 2 12s4.477 10 10 10z"></path>
                <path d="m9 12 2 2 4-4"></path>
              </svg>
            </div>
            <h3 className="mb-3 text-xl font-medium">Structured Sections</h3>
            <p className="text-muted-foreground">
              Generate well-written proposal sections following dependency
              order.
            </p>
          </div>

          <div className="flex flex-col items-center p-8 text-center transition-colors border rounded-lg bg-card hover:bg-accent/50">
            <div className="flex items-center justify-center w-12 h-12 mb-6 rounded-full bg-primary/20">
              <svg
                xmlns="http://www.w3.org/2000/svg"
                width="24"
                height="24"
                viewBox="0 0 24 24"
                fill="none"
                stroke="currentColor"
                strokeWidth="2"
                strokeLinecap="round"
                strokeLinejoin="round"
                className="text-primary"
              >
                <path d="M14 9V5a3 3 0 0 0-3-3l-4 9v11h11.28a2 2 0 0 0 2-1.7l1.38-9a2 2 0 0 0-2-2.3H14Z"></path>
                <path d="M7 22V11"></path>
              </svg>
            </div>
            <h3 className="mb-3 text-xl font-medium">Feedback & Revisions</h3>
            <p className="text-muted-foreground">
              Provide feedback on generated content and request revisions as
              needed.
            </p>
=======
    <div className="flex flex-col min-h-screen">
      <Header user={user} />

      <main className="flex-1">
        <div className="flex flex-col items-center">
          <div className="w-full max-w-5xl px-4 py-16 mx-auto sm:py-24">
            <div className="mb-16 space-y-6 text-center">
              <h1 className="text-4xl font-bold tracking-tight sm:text-6xl">
                Proposal Writer
              </h1>
              <p className="max-w-2xl mx-auto text-xl text-muted-foreground">
                Create high-quality proposals for grants and RFPs with the help
                of AI
              </p>
            </div>

            <div className="flex justify-center mb-16">
              {user ? (
                <Link
                  href="/dashboard"
                  className="px-4 py-2 font-medium text-white bg-primary rounded-md hover:bg-primary/90"
                >
                  Go to Dashboard
                </Link>
              ) : (
                <LoginButton />
              )}
            </div>

            <div className="grid grid-cols-1 gap-8 px-4 md:grid-cols-3">
              <div className="flex flex-col items-center p-8 text-center transition-colors border rounded-lg bg-card hover:bg-accent/50">
                <div className="flex items-center justify-center w-12 h-12 mb-6 rounded-full bg-primary/20">
                  <svg
                    xmlns="http://www.w3.org/2000/svg"
                    width="24"
                    height="24"
                    viewBox="0 0 24 24"
                    fill="none"
                    stroke="currentColor"
                    strokeWidth="2"
                    strokeLinecap="round"
                    strokeLinejoin="round"
                    className="text-primary"
                  >
                    <path d="M2 3h6a4 4 0 0 1 4 4v14a3 3 0 0 0-3-3H2z"></path>
                    <path d="M22 3h-6a4 4 0 0 0-4 4v14a3 3 0 0 1 3-3h7z"></path>
                  </svg>
                </div>
                <h3 className="mb-3 text-xl font-medium">RFP Analysis</h3>
                <p className="text-muted-foreground">
                  Upload your RFP documents for in-depth analysis to understand
                  the funder's needs.
                </p>
              </div>

              <div className="flex flex-col items-center p-8 text-center transition-colors border rounded-lg bg-card hover:bg-accent/50">
                <div className="flex items-center justify-center w-12 h-12 mb-6 rounded-full bg-primary/20">
                  <svg
                    xmlns="http://www.w3.org/2000/svg"
                    width="24"
                    height="24"
                    viewBox="0 0 24 24"
                    fill="none"
                    stroke="currentColor"
                    strokeWidth="2"
                    strokeLinecap="round"
                    strokeLinejoin="round"
                    className="text-primary"
                  >
                    <path d="M12 22c5.523 0 10-4.477 10-10S17.523 2 12 2 2 6.477 2 12s4.477 10 10 10z"></path>
                    <path d="m9 12 2 2 4-4"></path>
                  </svg>
                </div>
                <h3 className="mb-3 text-xl font-medium">
                  Structured Sections
                </h3>
                <p className="text-muted-foreground">
                  Generate well-written proposal sections following dependency
                  order.
                </p>
              </div>

              <div className="flex flex-col items-center p-8 text-center transition-colors border rounded-lg bg-card hover:bg-accent/50">
                <div className="flex items-center justify-center w-12 h-12 mb-6 rounded-full bg-primary/20">
                  <svg
                    xmlns="http://www.w3.org/2000/svg"
                    width="24"
                    height="24"
                    viewBox="0 0 24 24"
                    fill="none"
                    stroke="currentColor"
                    strokeWidth="2"
                    strokeLinecap="round"
                    strokeLinejoin="round"
                    className="text-primary"
                  >
                    <path d="M14 9V5a3 3 0 0 0-3-3l-4 9v11h11.28a2 2 0 0 0 2-1.7l1.38-9a2 2 0 0 0-2-2.3H14Z"></path>
                    <path d="M7 22V11"></path>
                  </svg>
                </div>
                <h3 className="mb-3 text-xl font-medium">
                  Feedback & Revisions
                </h3>
                <p className="text-muted-foreground">
                  Provide feedback on generated content and request revisions as
                  needed.
                </p>
              </div>
            </div>
>>>>>>> a465a80b
          </div>
        </div>
      </main>
    </div>
  );
}<|MERGE_RESOLUTION|>--- conflicted
+++ resolved
@@ -38,120 +38,6 @@
   }, []);
 
   return (
-<<<<<<< HEAD
-    <div className="flex flex-col items-center">
-      <div className="w-full max-w-5xl px-4 py-16 mx-auto sm:py-24">
-        <div className="mb-16 space-y-6 text-center">
-          <h1 className="text-4xl font-bold tracking-tight sm:text-6xl">
-            Proposal Writer
-          </h1>
-          <p className="max-w-2xl mx-auto text-xl text-muted-foreground">
-            Create high-quality proposals for grants and RFPs with the help of
-            AI
-          </p>
-        </div>
-
-        {user ? (
-          <div className="flex justify-center gap-4 mb-16">
-            <Link
-              href="/proposals/new"
-              className="px-6 py-3 font-medium transition-colors rounded-md bg-primary text-primary-foreground hover:bg-primary/90"
-            >
-              Start New Proposal
-            </Link>
-            <Link
-              href="/dashboard"
-              className="px-6 py-3 font-medium transition-colors rounded-md bg-secondary text-secondary-foreground hover:bg-secondary/90"
-            >
-              View My Proposals
-            </Link>
-          </div>
-        ) : (
-          <div className="flex justify-center mb-16">
-            <Link
-              href="/login"
-              className="px-6 py-3 font-medium transition-colors rounded-md bg-primary text-primary-foreground hover:bg-primary/90"
-            >
-              Sign in to Get Started
-            </Link>
-          </div>
-        )}
-
-        <div className="grid grid-cols-1 gap-8 px-4 md:grid-cols-3">
-          <div className="flex flex-col items-center p-8 text-center transition-colors border rounded-lg bg-card hover:bg-accent/50">
-            <div className="flex items-center justify-center w-12 h-12 mb-6 rounded-full bg-primary/20">
-              <svg
-                xmlns="http://www.w3.org/2000/svg"
-                width="24"
-                height="24"
-                viewBox="0 0 24 24"
-                fill="none"
-                stroke="currentColor"
-                strokeWidth="2"
-                strokeLinecap="round"
-                strokeLinejoin="round"
-                className="text-primary"
-              >
-                <path d="M2 3h6a4 4 0 0 1 4 4v14a3 3 0 0 0-3-3H2z"></path>
-                <path d="M22 3h-6a4 4 0 0 0-4 4v14a3 3 0 0 1 3-3h7z"></path>
-              </svg>
-            </div>
-            <h3 className="mb-3 text-xl font-medium">RFP Analysis</h3>
-            <p className="text-muted-foreground">
-              Upload your RFP documents for in-depth analysis to understand the
-              funder's needs.
-            </p>
-          </div>
-
-          <div className="flex flex-col items-center p-8 text-center transition-colors border rounded-lg bg-card hover:bg-accent/50">
-            <div className="flex items-center justify-center w-12 h-12 mb-6 rounded-full bg-primary/20">
-              <svg
-                xmlns="http://www.w3.org/2000/svg"
-                width="24"
-                height="24"
-                viewBox="0 0 24 24"
-                fill="none"
-                stroke="currentColor"
-                strokeWidth="2"
-                strokeLinecap="round"
-                strokeLinejoin="round"
-                className="text-primary"
-              >
-                <path d="M12 22c5.523 0 10-4.477 10-10S17.523 2 12 2 2 6.477 2 12s4.477 10 10 10z"></path>
-                <path d="m9 12 2 2 4-4"></path>
-              </svg>
-            </div>
-            <h3 className="mb-3 text-xl font-medium">Structured Sections</h3>
-            <p className="text-muted-foreground">
-              Generate well-written proposal sections following dependency
-              order.
-            </p>
-          </div>
-
-          <div className="flex flex-col items-center p-8 text-center transition-colors border rounded-lg bg-card hover:bg-accent/50">
-            <div className="flex items-center justify-center w-12 h-12 mb-6 rounded-full bg-primary/20">
-              <svg
-                xmlns="http://www.w3.org/2000/svg"
-                width="24"
-                height="24"
-                viewBox="0 0 24 24"
-                fill="none"
-                stroke="currentColor"
-                strokeWidth="2"
-                strokeLinecap="round"
-                strokeLinejoin="round"
-                className="text-primary"
-              >
-                <path d="M14 9V5a3 3 0 0 0-3-3l-4 9v11h11.28a2 2 0 0 0 2-1.7l1.38-9a2 2 0 0 0-2-2.3H14Z"></path>
-                <path d="M7 22V11"></path>
-              </svg>
-            </div>
-            <h3 className="mb-3 text-xl font-medium">Feedback & Revisions</h3>
-            <p className="text-muted-foreground">
-              Provide feedback on generated content and request revisions as
-              needed.
-            </p>
-=======
     <div className="flex flex-col min-h-screen">
       <Header user={user} />
 
@@ -261,10 +147,18 @@
                 </p>
               </div>
             </div>
->>>>>>> a465a80b
           </div>
         </div>
       </main>
+
+      <footer className="py-6 border-t">
+        <div className="container text-center text-sm text-muted-foreground">
+          <p>
+            © {new Date().getFullYear()} Proposal Writer System. All rights
+            reserved.
+          </p>
+        </div>
+      </footer>
     </div>
   );
 }